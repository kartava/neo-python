#!/usr/bin/env python
# -*- coding: utf-8 -*-

"""The setup script."""

from setuptools import setup, find_packages
from pip.req import parse_requirements
from pip.download import PipSession


with open('README.md') as readme_file:
    readme = readme_file.read()

# get the requirements from requirements.txt
install_reqs = parse_requirements('requirements.txt', session=PipSession())
reqs = [str(ir.req) for ir in install_reqs]

setup(
    name='neo-python',
    python_requires='>=3.4, <3.6',
<<<<<<< HEAD
    version='0.4.10-dev',
=======
    version='0.4.10',
>>>>>>> 9c74e8dc
    description="Python Node and SDK for the NEO blockchain",
    long_description=readme,
    author="Thomas Saunders",
    author_email='tom@cityofzion.io',
    url='https://github.com/CityOfZion/neo-python',
    packages=find_packages(include=['neo']),
    include_package_data=True,
    install_requires=reqs,
    license="MIT license",
    zip_safe=False,
    keywords='neo, python, node',
    classifiers=[
        'Development Status :: 3 - Alpha',
        'Intended Audience :: Developers',
        'License :: OSI Approved :: MIT License',
        'Natural Language :: English',
        'Programming Language :: Python :: 3',
        'Programming Language :: Python :: 3.3',
        'Programming Language :: Python :: 3.4',
        'Programming Language :: Python :: 3.5'
    ]
)<|MERGE_RESOLUTION|>--- conflicted
+++ resolved
@@ -18,11 +18,7 @@
 setup(
     name='neo-python',
     python_requires='>=3.4, <3.6',
-<<<<<<< HEAD
-    version='0.4.10-dev',
-=======
     version='0.4.10',
->>>>>>> 9c74e8dc
     description="Python Node and SDK for the NEO blockchain",
     long_description=readme,
     author="Thomas Saunders",
