#!/usr/bin/env python
# -*- coding: utf-8 -*-

"""The setup script."""

from setuptools import setup, find_packages
from pip.req import parse_requirements
from pip.download import PipSession


with open('README.rst') as readme_file:
    readme = readme_file.read()

# get the requirements from requirements.txt
install_reqs = parse_requirements('requirements.txt', session=PipSession())
reqs = [str(ir.req) for ir in install_reqs]

setup(
    name='neo-python',
    python_requires='>=3.6',
<<<<<<< HEAD
    version='0.6.6',
=======
    version='0.6.7-dev',
>>>>>>> 9f8dca83
    description="Python Node and SDK for the NEO blockchain",
    long_description=readme,
    author="Thomas Saunders",
    author_email='tom@cityofzion.io',
    maintainer="Chris Hager",
    maintainer_email='chris@cityofzion.io',
    url='https://github.com/CityOfZion/neo-python',
    packages=find_packages(include=['neo']),
    entry_points = {
        'console_scripts': [
            'np-prompt=neo.bin.prompt:main',
            'np-api-server=neo.bin.api_server:main',
            'np-bootstrap=neo.bin.bootstrap:main',
            'np-reencrypt-wallet=neo.bin.reencrypt_wallet:main',
        ],
    },
    include_package_data=True,
    install_requires=reqs,
    license="MIT license",
    zip_safe=False,
    keywords='neo, python, node',
    classifiers=[
        'Development Status :: 3 - Alpha',
        'Intended Audience :: Developers',
        'License :: OSI Approved :: MIT License',
        'Natural Language :: English',
        'Programming Language :: Python :: 3',
        'Programming Language :: Python :: 3.6',
        'Programming Language :: Python :: 3.7',
    ]
)<|MERGE_RESOLUTION|>--- conflicted
+++ resolved
@@ -18,11 +18,7 @@
 setup(
     name='neo-python',
     python_requires='>=3.6',
-<<<<<<< HEAD
-    version='0.6.6',
-=======
     version='0.6.7-dev',
->>>>>>> 9f8dca83
     description="Python Node and SDK for the NEO blockchain",
     long_description=readme,
     author="Thomas Saunders",
