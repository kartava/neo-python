#!/usr/bin/env python
# -*- coding: utf-8 -*-

"""The setup script."""

from setuptools import setup, find_packages
from pip.req import parse_requirements
from pip.download import PipSession


with open('README.rst') as readme_file:
    readme = readme_file.read()

# get the requirements from requirements.txt
install_reqs = parse_requirements('requirements.txt', session=PipSession())
reqs = [str(ir.req) for ir in install_reqs]

setup(
    name='neo-python',
    python_requires='>=3.6',
<<<<<<< HEAD
    version='0.6.5',
=======
    version='0.6.6-dev',
>>>>>>> a729a52f
    description="Python Node and SDK for the NEO blockchain",
    long_description=readme,
    author="Thomas Saunders",
    author_email='tom@cityofzion.io',
    maintainer="Chris Hager",
    maintainer_email='chris@cityofzion.io',
    url='https://github.com/CityOfZion/neo-python',
    packages=find_packages(include=['neo']),
    entry_points = {
        'console_scripts': [
            'np-prompt=neo.bin.prompt:main',
            'np-api-server=neo.bin.api_server:main',
            'np-bootstrap=neo.bin.bootstrap:main',
            'np-reencrypt-wallet=neo.bin.reencrypt_wallet:main',
        ],
    },
    include_package_data=True,
    install_requires=reqs,
    license="MIT license",
    zip_safe=False,
    keywords='neo, python, node',
    classifiers=[
        'Development Status :: 3 - Alpha',
        'Intended Audience :: Developers',
        'License :: OSI Approved :: MIT License',
        'Natural Language :: English',
        'Programming Language :: Python :: 3',
        'Programming Language :: Python :: 3.6',
        'Programming Language :: Python :: 3.7',
    ]
)<|MERGE_RESOLUTION|>--- conflicted
+++ resolved
@@ -18,11 +18,7 @@
 setup(
     name='neo-python',
     python_requires='>=3.6',
-<<<<<<< HEAD
-    version='0.6.5',
-=======
     version='0.6.6-dev',
->>>>>>> a729a52f
     description="Python Node and SDK for the NEO blockchain",
     long_description=readme,
     author="Thomas Saunders",
