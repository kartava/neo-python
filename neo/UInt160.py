from neo.UIntBase import UIntBase


class UInt160(UIntBase):
    def __init__(self, data=None):
<<<<<<< HEAD
        super(UInt160, self).__init__(num_bytes=20, data=data)

    def CompareTo(self, other):
        x = self.ToArray()
        y = other.ToArray()

        length = len(x)

        for i in range(length - 1, 0, -1):
            if x[i] > y[i]:
                return 1
            if x[i] < y[i]:
                return -1

        return 0

    def __lt__(self, other):
        return self.CompareTo(other) < 0

    def __gt__(self, other):
        return self.CompareTo(other) > 0

    def __le__(self, other):
        return self.CompareTo(other) <= 0

    def __ge__(self, other):
        return self.CompareTo(other) >= 0
=======
        super(UInt160, self).__init__(num_bytes=20, data=data)
>>>>>>> 8da5e2ce
<|MERGE_RESOLUTION|>--- conflicted
+++ resolved
@@ -3,34 +3,4 @@
 
 class UInt160(UIntBase):
     def __init__(self, data=None):
-<<<<<<< HEAD
-        super(UInt160, self).__init__(num_bytes=20, data=data)
-
-    def CompareTo(self, other):
-        x = self.ToArray()
-        y = other.ToArray()
-
-        length = len(x)
-
-        for i in range(length - 1, 0, -1):
-            if x[i] > y[i]:
-                return 1
-            if x[i] < y[i]:
-                return -1
-
-        return 0
-
-    def __lt__(self, other):
-        return self.CompareTo(other) < 0
-
-    def __gt__(self, other):
-        return self.CompareTo(other) > 0
-
-    def __le__(self, other):
-        return self.CompareTo(other) <= 0
-
-    def __ge__(self, other):
-        return self.CompareTo(other) >= 0
-=======
-        super(UInt160, self).__init__(num_bytes=20, data=data)
->>>>>>> 8da5e2ce
+        super(UInt160, self).__init__(num_bytes=20, data=data)