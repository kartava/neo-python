--- conflicted
+++ resolved
@@ -349,22 +349,12 @@
     def PubKeys(self):
         keys = self.LoadKeyPairs()
         jsn = []
-        addrout = []
         for k in keys.values():
             pub = k.PublicKey.encode_point(True)
             for ct in self._contracts.values():
                 if ct.PublicKeyHash == k.PublicKeyHash:
-<<<<<<< HEAD
-                    signature_contract = ct
-
-                    if signature_contract and not signature_contract.Address in addrout:
-                        addr = signature_contract.Address
-                        addrout.append(addr)
-                        jsn.append( {'Address': addr, 'Public Key': pub.decode('utf-8')})
-=======
                     addr = ct.Address
                     jsn.append( {'Address': addr, 'Public Key': pub.decode('utf-8')})
->>>>>>> aae08997
 
         return jsn
 
