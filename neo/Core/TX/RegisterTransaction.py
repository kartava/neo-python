# -*- coding:utf-8 -*-
"""
Description:
    Register Transaction
Usage:
    from neo.Core.TX.RegisterTransaction import RegisterTransaction
"""
<<<<<<< HEAD
import binascii

from neocore.Fixed8 import Fixed8
=======
>>>>>>> ca1d7152
from neo.Core.TX.Transaction import Transaction, TransactionType
from neo.Core.AssetType import AssetType
from neo.Cryptography.Crypto import Crypto
from neo.Cryptography.ECCurve import EllipticCurve, ECDSA
from neo.Settings import settings
from neocore.Fixed8 import Fixed8


class RegisterTransaction(Transaction):
    """
        # 发行总量，共有2种模式：
        # 1. 限量模式：当Amount为正数时，表示当前资产的最大总量为Amount，且不可修改（股权在未来可能会支持扩股或增发，会考虑需要公司签名或一定比例的股东签名认可）。
        # 2. 不限量模式：当Amount等于-1时，表示当前资产可以由创建者无限量发行。这种模式的自由度最大，但是公信力最低，不建议使用。
        # 在使用过程中，根据资产类型的不同，能够使用的总量模式也不同，具体规则如下：
        # 1. 对于股权，只能使用限量模式；
        # 2. 对于货币，只能使用不限量模式；
        # 3. 对于点券，可以使用任意模式；


In English:
         # Total number of releases, there are 2 modes:
         # 1. Limited amount: When Amount is positive, it means that the maximum amount of current assets is Amount and can not be modified (the equity may support the expansion or issuance in the future, will consider the need for company signature or a certain percentage of shareholder signature recognition ).
         # 2. Unlimited mode: When Amount is equal to -1, it means that the current asset can be issued by the creator unlimited. This mode of freedom is the largest, but the credibility of the lowest, not recommended.
         # In the use of the process, according to the different types of assets, can use the total amount of different models, the specific rules are as follows:
         # 1. For equity, use only limited models;
         # 2. For currencies, use only unlimited models;
         # 3. For point coupons, you can use any pattern;
"""

    def __init__(self, inputs=None,
                 outputs=None,
                 assettype=AssetType.GoverningToken,
                 assetname='',
                 amount=Fixed8(0),
                 precision=0,
                 owner=None,
                 admin=None):
        """
        Create an instance.

        Args:
            inputs (list):
            outputs (list):
            assettype (neo.Core.AssetType):
            assetname (str):
            amount (Fixed8):
            precision (int): number of decimals the asset has.
            owner (EllipticCurve.ECPoint):
            admin (UInt160):
        """
        super(RegisterTransaction, self).__init__(inputs, outputs)
        self.Type = TransactionType.RegisterTransaction  # 0x40
        self.AssetType = assettype
        self.Name = assetname
        self.Amount = amount  # Unlimited Mode: -0.00000001

        if inputs is not None:
            self.inputs = inputs
        else:
            self.inputs = []

        if outputs is not None:
            self.outputs = outputs
        else:
            self.outputs = []

        if owner is not None and type(owner) is not EllipticCurve.ECPoint:
            raise Exception("Invalid owner, must be ECPoint instance")

        self.Owner = owner
        self.Admin = admin
        self.Precision = precision

    def SystemFee(self):
        """
        Get the system fee.

        Returns:
            Fixed8:
        """
        if self.AssetType == AssetType.GoverningToken or self.AssetType == AssetType.UtilityToken:
            return Fixed8.Zero()

        return Fixed8(int(settings.REGISTER_TX_FEE))

    def GetScriptHashesForVerifying(self):
        """Get ScriptHash From SignatureContract"""
        # hashes = {}
        # super(RegisterTransaction, self).getScriptHashesForVerifying()
        pass

    def DeserializeExclusiveData(self, reader):
        """
        Deserialize full object.

        Args:
            reader (neo.IO.BinaryReader):
        """
        self.Type = TransactionType.RegisterTransaction
        self.AssetType = reader.ReadByte()
        self.Name = reader.ReadVarString()
        self.Amount = reader.ReadFixed8()
        self.Precision = reader.ReadByte()
        self.Owner = ECDSA.Deserialize_Secp256r1(reader)
        #        self.Owner = ecdsa.G
        self.Admin = reader.ReadUInt160()

    def SerializeExclusiveData(self, writer):
        """
        Serialize object.

        Args:
            writer (neo.IO.BinaryWriter):
        """
        writer.WriteByte(self.AssetType)
        writer.WriteVarString(self.Name)
        writer.WriteFixed8(self.Amount)
        writer.WriteByte(self.Precision)

        self.Owner.Serialize(writer)

        writer.WriteUInt160(self.Admin)

    def ToJson(self):
        """
        Convert object members to a dictionary that can be parsed as JSON.

        Returns:
             dict:
        """
        jsn = super(RegisterTransaction, self).ToJson()

        asset = {
            'type': self.AssetType,
            'name': self.Name.decode('utf-8'),
            'amount': self.Amount.value,
            'precision': self.Precision if type(self.Precision) is int else self.Precision.decode('utf-8'),
            'owner': self.Owner.ToString(),
            'admin': Crypto.ToAddress(self.Admin)
        }
        jsn['asset'] = asset

        return jsn<|MERGE_RESOLUTION|>--- conflicted
+++ resolved
@@ -5,12 +5,6 @@
 Usage:
     from neo.Core.TX.RegisterTransaction import RegisterTransaction
 """
-<<<<<<< HEAD
-import binascii
-
-from neocore.Fixed8 import Fixed8
-=======
->>>>>>> ca1d7152
 from neo.Core.TX.Transaction import Transaction, TransactionType
 from neo.Core.AssetType import AssetType
 from neo.Cryptography.Crypto import Crypto
