--- conflicted
+++ resolved
@@ -1,13 +1,8 @@
 # -*- coding: UTF-8 -*-
 
 from neo.Core.BlockBase import BlockBase
-<<<<<<< HEAD
-from neo.IO.MemoryStream import MemoryStream, StreamManager
 from neocore.IO.BinaryReader import BinaryReader
-=======
 from neo.IO.MemoryStream import StreamManager
-from neo.IO.BinaryReader import BinaryReader
->>>>>>> fdc0e107
 from neo.Core.Witness import Witness
 
 
