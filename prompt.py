--- conflicted
+++ resolved
@@ -804,18 +804,9 @@
                 result = prompt("password> ", is_password=True)
 
             else:
-<<<<<<< HEAD
-                result = prompt("neo> ",
-                                completer=self.get_completer(),
-                                history=self.history,
-                                get_bottom_toolbar_tokens=self.get_bottom_toolbar,
-                                style=self.token_style,
-                                refresh_interval=.5)
-
-=======
                 try:
                     result = prompt("neo> ",
-                                    completer=self.completer,
+                                    completer=self.get_completer(),
                                     history=self.history,
                                     get_bottom_toolbar_tokens=self.get_bottom_toolbar,
                                     style=self.token_style,
@@ -826,7 +817,6 @@
                 except KeyboardInterrupt:
                     # Control-C pressed: do nothing
                     continue
->>>>>>> af87a8b2
 
 
             if self._gathering_password:
