#!/usr/bin/env python


import json
import logging
import datetime
import os
from neo.IO.MemoryStream import StreamManager
import resource

from neo.Core.Blockchain import Blockchain
from neo.Implementations.Wallets.peewee.UserWallet import UserWallet
from neo.Implementations.Blockchains.LevelDB.LevelDBBlockchain import LevelDBBlockchain
from neo.Wallets.KeyPair import KeyPair
from neo.Network.NodeLeader import NodeLeader
from neo.Prompt.Commands.Invoke import InvokeContract,TestInvokeContract,test_invoke,test_deploy_and_invoke
from neo.Prompt.Commands.BuildNRun import BuildAndRun,LoadAndRun
from neo.Prompt.Commands.LoadSmartContract import LoadContract,GatherContractDetails,ImportContractAddr
from neo.Prompt.Commands.Send import construct_and_send
from neo.Prompt.Commands.Wallet import DeleteAddress
from neo.Prompt.Utils import get_arg
from neo.Prompt.Notify import SubscribeNotifications
from neo import Settings
from neo.Fixed8 import Fixed8
import traceback

from twisted.internet import reactor, task

from autologging import logged

from prompt_toolkit import prompt
from prompt_toolkit.styles import style_from_dict
from prompt_toolkit.shortcuts import print_tokens
from prompt_toolkit.token import Token
from prompt_toolkit.contrib.completers import WordCompleter
from prompt_toolkit.history import FileHistory


logname = 'prompt.log'
logging.basicConfig(
     level=logging.DEBUG,
     filemode='a',
     filename=logname,
     format="%(levelname)s:%(name)s:%(funcName)s:%(message)s")

blockchain = LevelDBBlockchain(Settings.LEVELDB_PATH)
Blockchain.RegisterBlockchain(blockchain)
SubscribeNotifications()


import csv

example_style = style_from_dict({
    # User input.
    Token:          '#ff0066',

    # Prompt.
    Token.Username: '#884444',
    Token.At:       '#00aa00',
    Token.Colon:    '#00aa00',
    Token.Pound:    '#00aa00',
    Token.Host:     '#000088 bg:#aaaaff',
    Token.Path:     '#884444 underline',
})


@logged
class PromptInterface(object):


    go_on = True

    completer = WordCompleter(['block','tx','header','mem',
                               'help','state','node','exit','quit',
                               'config', 'import','export','open',
                               'wallet','contract','asset',])

    _gathering_password = False
    _gathered_passwords = []
    _gather_password_action = None
    _gather_address_str = None
    _num_passwords_req = 0
    _wallet_create_path = None
    _wallet_send_tx = None

    _invoke_test_tx = None
    _invoke_test_tx_fee = None

    Wallet = None

    commands = ['quit',
                'help',
                'block {index/hash}',
                'header {index/hash}',
                'tx {hash}',
                'asset {assetId}',
                'asset search {query}',
                'contract {contract hash}',
                'contract search {query}',
                'mem',
                'nodes',
                'state',
                'config log {on/off}',
                'import wif {wif}',
                'import contract {path} {params} {returntype}',
                'export wif {address}',
                'open wallet {path}',
                'create wallet {path}',
                'wallet {verbose}',
                'wallet rebuild {start block}',
                'send {assetId or name} {address} {amount}',
                'testinvoke {contract hash} {params}',
                'invoke',
                'cancel',
                ]

    token_style = style_from_dict({
        Token.Command: '#ff0066',
        Token.Neo: '#0000ee',
        Token.Default: '#00ee00',
        Token.Number: "#ffffff",
    })

    history = FileHistory('.prompt.py.history')

    start_height = Blockchain.Default().Height
    start_dt = datetime.datetime.utcnow()


    def get_bottom_toolbar(self, cli=None):
        out = []
        net = "[MainNet]" if Settings.NODE_PORT == 10333 else "[TestNet]"
        try:
            out =[(Token.Command, '%s Progress: ' % net),
                    (Token.Number, str(Blockchain.Default().Height)),
                    (Token.Neo, '/'),
                    (Token.Number, str(Blockchain.Default().HeaderHeight))]
        except Exception as e:
            pass

        return out


    def quit(self):
        print('Shutting down.  This may take a bit...')
        self.go_on = False
        Blockchain.Default().Dispose()
        reactor.stop()
        NodeLeader.Instance().Shutdown()

    def help(self):
        tokens = []
        for c in self.commands:
            tokens.append((Token.Command, "%s\n" %c))
        print_tokens(tokens, self.token_style)

    def do_open(self, arguments):
        item = get_arg(arguments)

        if item and item == 'wallet':

            path = get_arg(arguments, 1)

            if path:

                if not os.path.exists(path):
                    print("wallet file not found")
                    return

                self._num_passwords_req = 1
                self._wallet_create_path = path
                self._gathered_passwords = []
                self._gathering_password = True
                self._gather_password_action = self.do_open_wallet
            else:
                print("Please specify a path")
        else:
            print("item is? %s " % item)

    def do_create(self, arguments):
        item = get_arg(arguments)

        if item and item == 'wallet':

            path = get_arg(arguments, 1)

            if path:

                if os.path.exists(path):
                    print("File already exists")
                    return

                self._num_passwords_req = 2
                self._wallet_create_path = path
                self._gathered_passwords = []
                self._gathering_password = True
                self._gather_password_action = self.do_create_wallet
     #           print("create wallet! Please specify a password")
            else:
                print("Please specify a path")

    def do_create_wallet(self):
#        print("do create wallet with passwords %s "% self._gathered_passwords)
        psswds = self._gathered_passwords
        path = self._wallet_create_path
        self._wallet_create_path = None
        self._gathered_passwords = None
        self._gather_password_action = None

        if len(psswds) != 2 or psswds[0] != psswds[1] or len(psswds[0]) < 10:
            print("please provide matching passwords that are at least 10 characters long")
            return

        passwd = psswds[1]

        try:
            self.Wallet = UserWallet.Create(path=path , password=passwd)
        except Exception as e:
            print("Exception creating wallet: %s " % e)

        contract = self.Wallet.GetDefaultContract()
        key = self.Wallet.GetKey(contract.PublicKeyHash)

        print("Wallet %s " % json.dumps(self.Wallet.ToJson(), indent=4))
        print("pubkey %s " % key.PublicKey.encode_point(True))


        dbloop = task.LoopingCall(self.Wallet.ProcessBlocks)
        dbloop.start(1)


    def do_open_wallet(self):
        passwd = self._gathered_passwords[0]
        path = self._wallet_create_path
        self._wallet_create_path = None
        self._gathered_passwords = None
        self._gather_password_action = None

        try:
            self.Wallet = UserWallet.Open(path, passwd)

            dbloop = task.LoopingCall(self.Wallet.ProcessBlocks)
            dbloop.start(1)
            print("Opened wallet at %s" % path)
        except Exception as e:
            print("could not open wallet: %s " % e)
#            traceback.print_stack()
#            traceback.print_exc()


    def do_import(self, arguments):
        item = get_arg(arguments)

        if item:

            if item == 'wif':

                if not self.Wallet:
                    print("Please open a wallet before importing WIF")
                    return

                wif = get_arg(arguments, 1)

                if wif:
                    prikey = KeyPair.PrivateKeyFromWIF(wif)
                    if prikey:

                        key = self.Wallet.CreateKey(prikey)
                        print("imported key %s " % wif)
                        print("Pubkey: %s \n" % key.PublicKey.encode_point(True).hex())
                        print("Wallet: %s " % json.dumps(self.Wallet.ToJson(), indent=4))
                    else:
                        print("invalid wif")
                    return

            elif item == 'contract':
                return self.load_smart_contract(arguments)


            elif item == 'contract_addr':
                return ImportContractAddr(self.Wallet, arguments[1:])


        print("please specify something to import")
        return

    def do_build(self, arguments):
        BuildAndRun(arguments, self.Wallet)

    def do_load_n_run(self, arguments):
        LoadAndRun(arguments, self.Wallet)

    def do_export(self, arguments):
        item = get_arg(arguments)

        if item == 'wif':

            if not self.Wallet:
                print("please open a wallet")
                return
            addr = get_arg(arguments, 1)

            if not addr:
                print('please specify an address')
                return

            if not self.Wallet.ContainsAddressStr(addr):
                print("address %s not found in wallet" % addr)
                return

            self._num_passwords_req = 1
            self._gather_address_str = addr
            self._gathered_passwords = []
            self._gathering_password = True
            self._gather_password_action = self.do_export_wif
            return

        print("Command export %s not found" % item)

    def do_export_wif(self):
        passwd = self._gathered_passwords[0]
        address = self._gather_address_str
        self._gather_address_str = None
        self._gathered_passwords = None
        self._gather_password_action = None

        if not self.Wallet.ValidatePassword(passwd):
            print("incorrect password")
            return


        keys = self.Wallet.GetKeys()
        for key in keys:
            export = key.Export()
            print("key export : %s " % export)


    def show_wallet(self, arguments):


        if not self.Wallet:
            print("please open a wallet")
            return

        item = get_arg(arguments)

        if not item:
            print("Wallet %s " % json.dumps(self.Wallet.ToJson(), indent=4))
            return

        if item in ['v','--v','verbose']:
            print("Wallet %s " % json.dumps(self.Wallet.ToJson(verbose=True), indent=4))
            return

        if item == 'migrate' and self.Wallet is not None:
            print("migrating wallet...")
            self.Wallet.Migrate()
            print("migrated wallet")

        if item == 'delete_addr':
            addr_to_delete = get_arg(arguments, 1)
            print("address to delete %s" % addr_to_delete)
            DeleteAddress(self, self.Wallet, addr_to_delete)

        if item == 'close':
            print('closed wallet')
            self.Wallet = None

        if item == 'rebuild':
            self.Wallet.Rebuild()
            try:
                item2 = int(get_arg(arguments,1))
                if item2 and item2 > 0:
                    print('restarting at %s ' % item2)
                    self.Wallet._current_height = item2
            except Exception as e:
                pass
        if item == 'unspent':
            self.Wallet.FindUnspentCoins()

    def do_send(self, arguments):
        construct_and_send(self, self.Wallet, arguments)


    def show_state(self):
        height = Blockchain.Default().Height
        headers = Blockchain.Default().HeaderHeight

        diff = height - self.start_height
        now = datetime.datetime.utcnow()
        difftime = now - self.start_dt

        mins = difftime / datetime.timedelta(minutes=1)

        bpm = 0
        if diff > 0 and mins > 0:
            bpm = diff / mins

        out = 'Progress: %s / %s\n' % (height, headers)
        out += 'Block Cache length %s\n' % Blockchain.Default().BlockCacheCount
        out += 'Blocks since program start %s\n' % diff
        out += 'Time elapsed %s mins\n' % mins
        out += 'blocks per min %s \n' % bpm
        tokens = [(Token.Number, out)]
        print_tokens(tokens, self.token_style)

    def show_nodes(self):
        if len( NodeLeader.Instance().Peers) > 0:
            out = ''
            for peer in NodeLeader.Instance().Peers:
                out+='Peer %s - IO: %s\n' % (peer.Name(), peer.IOStats())
            print_tokens([(Token.Number, out)], self.token_style)
        else:
            print('Not connected yet\n')


    def show_block(self, args):
        item = get_arg(args)
        txarg = get_arg(args, 1)
        if item is not None:
            block = Blockchain.Default().GetBlock(item)

            if block is not None:


                bjson = json.dumps(block.ToJson(), indent=4)
                tokens = [(Token.Number, bjson)]
                print_tokens(tokens, self.token_style)
                print('\n')
                if txarg and 'tx' in txarg:

#                    with open("b_1445025.txt",'w') as myfile:
#                        for tx in block.FullTransactions:
#                            myfile.write(json.dumps(tx.ToJson(), indent=4))
                    for tx in block.FullTransactions:
                        print(json.dumps(tx.ToJson(), indent=4))

            else:
                print("could not locate block %s" % item)
        else:
            print("please specify a block")

    def show_header(self, args):
        item = get_arg(args)
        if item is not None:
            header = Blockchain.Default().GetHeaderBy(item)
            if header is not None:
                print(json.dumps(header.ToJson(), indent=4))
            else:
                print("could not locate Header %s \n" % item)
        else:
            print("please specify a header")


    def show_tx(self, args):
        item = get_arg(args)
        if item is not None:
            try:
                tx,height = Blockchain.Default().GetTransaction(item)
                if height  > -1:

                    bjson = json.dumps(tx.ToJson(), indent=4)
                    tokens = [(Token.Command, bjson)]
                    print_tokens(tokens, self.token_style)
                    print('\n')
            except Exception as e:
                print("Could not find transaction with id %s " % item)
                print("Please specify a tx hash like 'db55b4d97cf99db6826967ef4318c2993852dff3e79ec446103f141c716227f6'")
        else:
            print("please specify a tx hash")


    def show_account_state(self, args):
        item = get_arg(args)

        if item is not None:
            account = Blockchain.Default().GetAccountState(item, print_all_accounts=True)

            if account is not None:
                bjson = json.dumps(account.ToJson(), indent=4)
                tokens = [(Token.Number, bjson)]
                print_tokens(tokens, self.token_style)
                print('\n')
            else:
                print("account %s not found" % item)
        else:
            print("please specify an account address")

    def show_asset_state(self, args):
        item = get_arg(args)

        if item is not None:

            if item == 'search':
                query = get_arg(args, 1)
                results = Blockchain.Default().SearchAssetState(query)
                print("Found %s results for %s " % (len(results), query))
                for asset in results:
                    bjson = json.dumps(asset.ToJson(), indent=4)
                    tokens = [(Token.Number, bjson)]
                    print_tokens(tokens, self.token_style)
                    print('\n')

                return

            asset = Blockchain.Default().GetAssetState(item)

            if asset is not None:
                bjson = json.dumps(asset.ToJson(), indent=4)
                tokens = [(Token.Number, bjson)]
                print_tokens(tokens, self.token_style)
                print('\n')
            else:
                print("asset %s not found" % item)
        else:
            print("please specify an asset hash")

    def show_contract_state(self, args):
        item = get_arg(args)

        if item is not None:

            if item.lower() == 'all':
                contracts = Blockchain.Default().ShowAllContracts()
                print("contracts: %s " % contracts)
            elif item.lower() == 'search':
                query = get_arg(args, 1)
                if query:

                    contracts = Blockchain.Default().SearchContracts(query=query)
                    print("Found %s results for %s " % (len(contracts), query))
                    for contract in contracts:
                        bjson = json.dumps(contract.ToJson(), indent=4)
                        tokens = [(Token.Number, bjson)]
                        print_tokens(tokens, self.token_style)
                        print('\n')
                else:
                    print("Please specify a search query")
            else:
                contract = Blockchain.Default().GetContract(item)

                if contract is not None:
                    bjson = json.dumps(contract.ToJson(), indent=4)
                    tokens = [(Token.Number, bjson)]
                    print_tokens(tokens, self.token_style)
                    print('\n')
        else:
            print("please specify a contract")


    def load_smart_contract(self, args):

        if not self.Wallet:
            print("please open wallet")
            return

        function_code = LoadContract(args[1:])

        if function_code:


            contract_script = GatherContractDetails(function_code, self)

            if contract_script is not None:

                tx, fee, results, num_ops = test_invoke(contract_script, self.Wallet, [])

                if tx is not None and results is not None:
                    self._invoke_test_tx = tx
                    self._invoke_test_tx_fee = fee
                    print("\n-------------------------------------------------------------------------------------------------------------------------------------")
                    print("Test deploy invoke successful")
                    print("Total operations executed: %s " % num_ops)
                    print("Results %s " % [str(item) for item in results])
                    print("Deploy Invoke TX gas cost: %s " % (tx.Gas.value / Fixed8.D))
                    print("Deploy Invoke TX Fee: %s " % (fee.value / Fixed8.D))
                    print("-------------------------------------------------------------------------------------------------------------------------------------\n")
                    print("You may now deploy this contract on the blockchain by using the 'invoke' command with no arguments or type 'cancel' to cancel deploy\n")
                    return
                else:
                    print("test ivoke failed")
                    print("tx is, results are %s %s " % (tx, results))
                    return

    def test_invoke_contract(self, args):
        self._invoke_test_tx = None
        self._invoke_test_tx_fee = None

        if not self.Wallet:
            print("please open a wallet")
            return


        if args and len(args) > 0:
            tx, fee, results,num_ops = TestInvokeContract(self.Wallet, args)

            if tx is not None and results is not None:
                self._invoke_test_tx = tx
                self._invoke_test_tx_fee = fee
                print("\n-------------------------------------------------------------------------------------------------------------------------------------")
                print("Test invoke successful")
                print("Total operations: %s " % num_ops)
                print("Results %s " % [str(item) for item in results])
                print("Invoke TX gas cost: %s " % (tx.Gas.value / Fixed8.D))
                print("Invoke TX Fee: %s " % (fee.value / Fixed8.D))
                print("-------------------------------------------------------------------------------------------------------------------------------------\n")
                print("You may now invoke this on the blockchain by using the 'invoke' command with no arguments or type 'cancel' to cancel invoke\n")
                return
            else:
                print("Error testing contract invoke")
                return

        print("please specify a contract to invoke")

    def invoke_contract(self, args):

        if not self._invoke_test_tx:
            print("Please test your invoke before deploying it with the 'testinvoke {contracthash} *args' command")
            return

        result = InvokeContract(self.Wallet, self._invoke_test_tx, self._invoke_test_tx_fee)

        self._invoke_test_tx = None
        self._invoke_test_tx_fee = None
        return

    def cancel_operations(self):
        self._invoke_test_tx = None
        print("Operation cancelled")
        return


    def show_mem(self):
        total = resource.getrusage(resource.RUSAGE_SELF).ru_maxrss
        totalmb = total / 1000000
        out = "Total: %s MB\n" % totalmb
        out += "total buffers %s\n" % StreamManager.TotalBuffers()
        print_tokens([(Token.Number, out)], self.token_style)

    def configure(self, args):
        what = get_arg(args)

        if what =='log' or what == 'logs':
            c1 = get_arg(args, 1).lower()
            if c1 is not None:
                if c1 == 'on' or c1 =='1':
                    print("turning on logging")
                    logger = logging.getLogger()
                    logger.setLevel(logging.DEBUG)
                if c1 == 'off' or c1 == '0':
                    print("turning off logging")
                    logger = logging.getLogger()
                    logger.setLevel(logging.ERROR)

            else:
                print("cannot configure log.  Please specify on or off")
        else:
            print("cannot configure %s " % what)
            print("Try 'config log on/off'")


    def parse_result(self, result):
        if len(result):
            commandParts = [s for s in result.split()]
            return commandParts[0], commandParts[1:]
        return None,None

    def run(self):

        dbloop = task.LoopingCall(Blockchain.Default().PersistBlocks)
        dbloop.start(.1)

        Blockchain.Default().PersistBlocks()

        tokens = [(Token.Neo, 'NEO'),(Token.Default,' cli. Type '),(Token.Command, "'help' "), (Token.Default, 'to get started')]
        print_tokens(tokens, self.token_style)
        print("\n")

        while self.go_on:


            if self._gathered_passwords and len(self._gathered_passwords) == self._num_passwords_req:
                self._gathering_password = False
                self._gather_password_action()

            if self._gathering_password:
                result = prompt("password> ", is_password=True)

            else:
<<<<<<< HEAD
                result = prompt("neo> ",
                                completer=self.completer,
                                history=self.history,
                                get_bottom_toolbar_tokens=self.get_bottom_toolbar,
                                style=self.token_style,
                                refresh_interval=.5)
=======
                try:
                    result = prompt("neo> ",
                                    completer=self.completer,
                                    history=self.history,
                                    get_bottom_toolbar_tokens=self.get_bottom_toolbar,
                                    style=self.token_style)
                except EOFError:
                    # Control-D pressed: quit
                    return self.quit()
                except KeyboardInterrupt:
                    # Control-C pressed: do nothing
                    continue
>>>>>>> 33f53d6b


            if self._gathering_password:
                self._gathered_passwords.append(result)

            else:

                try:
                    command, arguments = self.parse_result(result)

                    if command is not None and len(command) > 0:
                        command = command.lower()


                        if command == 'quit' or command == 'exit':
                            self.quit()
                        elif command == 'help':
                            self.help()
                        elif command == 'create':
                            self.do_create(arguments)
                        elif command == 'open':
                            self.do_open(arguments)
                        elif command == 'build':
                            self.do_build(arguments)
                        elif command == 'load_run':
                            self.do_load_n_run(arguments)
                        elif command == 'import':
                            self.do_import(arguments)
                        elif command == 'export':
                            self.do_export(arguments)
                        elif command == 'wallet':
                            self.show_wallet(arguments)
                        elif command == 'send':
                            self.do_send(arguments)
                        elif command == 'block':
                            self.show_block(arguments)
                        elif command == 'tx':
                            self.show_tx(arguments)
                        elif command == 'header':
                            self.show_header(arguments)
                        elif command == 'account':
                            self.show_account_state(arguments)
                        elif command == 'asset':
                            self.show_asset_state(arguments)
                        elif command == 'contract':
                            self.show_contract_state(arguments)
                        elif command == 'invoke':
                            self.invoke_contract(arguments)
                        elif command == 'testinvoke':
                            self.test_invoke_contract(arguments)
                        elif command == 'cancel':
                            self.cancel_operations()
                        elif command == 'mem':
                            self.show_mem()
                        elif command == 'nodes' or command == 'node':
                            self.show_nodes()
                        elif command == 'state':
                            self.show_state()
                        elif command == 'config':
                            self.configure(arguments)
                        elif command == None:
                            print('please specify a command')
                        else:
                            print("command %s not found" % command)

                except Exception as e:

                    print("could not execute command: %s " % e)
                    traceback.print_stack()
                    traceback.print_exc()


if __name__ == "__main__":

    cli = PromptInterface()

    reactor.suggestThreadPoolSize(15)
    reactor.callInThread(cli.run)
    NodeLeader.Instance().Start()
    reactor.run()<|MERGE_RESOLUTION|>--- conflicted
+++ resolved
@@ -687,27 +687,19 @@
                 result = prompt("password> ", is_password=True)
 
             else:
-<<<<<<< HEAD
-                result = prompt("neo> ",
-                                completer=self.completer,
-                                history=self.history,
-                                get_bottom_toolbar_tokens=self.get_bottom_toolbar,
-                                style=self.token_style,
-                                refresh_interval=.5)
-=======
                 try:
                     result = prompt("neo> ",
                                     completer=self.completer,
                                     history=self.history,
                                     get_bottom_toolbar_tokens=self.get_bottom_toolbar,
-                                    style=self.token_style)
+                                    style=self.token_style,
+                                    refresh_interval=.5)
                 except EOFError:
                     # Control-D pressed: quit
                     return self.quit()
                 except KeyboardInterrupt:
                     # Control-C pressed: do nothing
                     continue
->>>>>>> 33f53d6b
 
 
             if self._gathering_password:
