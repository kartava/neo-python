--- conflicted
+++ resolved
@@ -15,19 +15,11 @@
 from neo.Implementations.Blockchains.LevelDB.LevelDBBlockchain import LevelDBBlockchain
 from neo.Wallets.KeyPair import KeyPair
 from neo.Network.NodeLeader import NodeLeader
-<<<<<<< HEAD
-from neo.Prompt.Commands.Invoke import InvokeContract, TestInvokeContract, test_invoke, InvokeWithdrawTx
-from neo.Prompt.Commands.BuildNRun import BuildAndRun, LoadAndRun
-from neo.Prompt.Commands.Withdraw import RequestWithdraw, RedeemWithdraw
-from neo.Prompt.Commands.LoadSmartContract import LoadContract, GatherContractDetails, ImportContractAddr, ImportMultiSigContractAddr
-from neo.Prompt.Commands.Send import construct_and_send, construct_contract_withdrawal, parse_and_sign
-=======
 from neo.Prompt.Commands.Invoke import InvokeContract, TestInvokeContract, test_invoke
 from neo.Prompt.Commands.BuildNRun import BuildAndRun, LoadAndRun
 from neo.Prompt.Commands.Withdraw import RequestWithdraw, RedeemWithdraw
 from neo.Prompt.Commands.LoadSmartContract import LoadContract, GatherContractDetails, ImportContractAddr, ImportMultiSigContractAddr
 from neo.Prompt.Commands.Send import construct_and_send, parse_and_sign
->>>>>>> 8da5e2ce
 from neo.Prompt.Commands.Wallet import DeleteAddress, ImportWatchAddr
 from neo.Prompt.Utils import get_arg
 from neo.Prompt.Notify import SubscribeNotifications
@@ -53,25 +45,6 @@
     filemode='a',
     filename=debug_logname,
     format="%(asctime)s %(levelname)s:%(name)s:%(funcName)s:%(message)s")
-<<<<<<< HEAD
-
-
-import csv
-
-example_style = style_from_dict({
-    # User input.
-    Token: '#ff0066',
-
-    # Prompt.
-    Token.Username: '#884444',
-    Token.At: '#00aa00',
-    Token.Colon: '#00aa00',
-    Token.Pound: '#00aa00',
-    Token.Host: '#000088 bg:#aaaaff',
-    Token.Path: '#884444 underline',
-})
-=======
->>>>>>> 8da5e2ce
 
 
 @logged
@@ -138,30 +111,21 @@
     def __init__(self):
         self.start_height = Blockchain.Default().Height
         self.start_dt = datetime.datetime.utcnow()
-<<<<<<< HEAD
-=======
+
         self.token_style = style_from_dict({
             Token.Command: settings.token_style['Command'],
             Token.Neo: settings.token_style['Neo'],
             Token.Default: settings.token_style['Default'],
             Token.Number: settings.token_style['Number'],
         })
->>>>>>> 8da5e2ce
 
     def get_bottom_toolbar(self, cli=None):
         out = []
         try:
-<<<<<<< HEAD
-            out = [(Token.Command, '%s Progress: ' % net),
-                   (Token.Number, str(Blockchain.Default().Height)),
-                   (Token.Neo, '/'),
-                   (Token.Number, str(Blockchain.Default().HeaderHeight))]
-=======
             out =[(Token.Command, '[%s] Progress: ' % settings.net_name),
                     (Token.Number, str(Blockchain.Default().Height)),
                     (Token.Neo, '/'),
                     (Token.Number, str(Blockchain.Default().HeaderHeight))]
->>>>>>> 8da5e2ce
         except Exception as e:
             pass
 
@@ -248,11 +212,7 @@
                 print("Please specify a path")
 
     def do_create_wallet(self):
-<<<<<<< HEAD
-        #        print("do create wallet with passwords %s "% self._gathered_passwords)
-
-=======
->>>>>>> 8da5e2ce
+
         if self.Wallet:
             self.do_close_wallet()
 
@@ -306,11 +266,7 @@
             print("Opened wallet at %s" % path)
         except Exception as e:
             print("could not open wallet: %s " % e)
-<<<<<<< HEAD
-#            traceback.print_stack()
-#            traceback.print_exc()
-=======
->>>>>>> 8da5e2ce
+
 
     def do_import(self, arguments):
         item = get_arg(arguments)
@@ -745,12 +701,9 @@
 
         Blockchain.Default().PersistBlocks()
 
-<<<<<<< HEAD
-        tokens = [(Token.Neo, 'NEO'), (Token.Default, ' cli. Type '), (Token.Command, "'help' "), (Token.Default, 'to get started')]
-=======
         tokens = [(Token.Neo, 'NEO'), (Token.Default, ' cli. Type '),
                   (Token.Command, "'help' "), (Token.Default, 'to get started')]
->>>>>>> 8da5e2ce
+
         print_tokens(tokens, self.token_style)
         print("\n")
 
